--- conflicted
+++ resolved
@@ -1,8 +1,5 @@
 # Unreleased changes
 
-<<<<<<< HEAD
-[Full changelog](https://github.com/mozilla/glean/compare/v44.2.0...main)
-=======
 [Full changelog](https://github.com/mozilla/glean/compare/v50.0.0...main)
 
 # v50.0.0 (2022-05-20)
@@ -37,7 +34,6 @@
   * `test_get_value` on all metric types now returns `None` when no data is recorded instead of throwing an exception.
   * `test_has_value` on all metric types was removed.
     Use `test_get_value` with not-null checks.
->>>>>>> 40658a2d
 
 # v44.2.0 (2022-05-16)
 
