--- conflicted
+++ resolved
@@ -1,8 +1,5 @@
 # Unreleased changes
 
-<<<<<<< HEAD
-[Full changelog](https://github.com/mozilla/glean/compare/v32.3.1...main)
-=======
 [Full changelog](https://github.com/mozilla/glean/compare/v32.3.2...main)
 
 # v32.3.2 (2020-09-11)
@@ -17,7 +14,6 @@
   * Disabled code coverage in release builds ([#1195](https://github.com/mozilla/glean/issues/1195)).
 * Python
   * Glean now ships a source package to pip install on platforms where wheels aren't provided.
->>>>>>> 9fc43f4a
 
 # v32.3.1 (2020-09-09)
 
