/* This Source Code Form is subject to the terms of the Mozilla Public
 * License, v. 2.0. If a copy of the MPL was not distributed with this
 * file, You can obtain one at http://mozilla.org/MPL/2.0/. */

import org.apache.tools.ant.taskdefs.condition.Os
import org.gradle.api.GradleException
import org.gradle.api.Plugin
import org.gradle.api.Project
import org.gradle.api.Task
import org.gradle.api.artifacts.transform.ArtifactTransform
import org.gradle.api.artifacts.ComponentMetadataRule
import org.gradle.api.artifacts.ComponentMetadataContext
import org.gradle.api.artifacts.component.ModuleComponentIdentifier
import org.gradle.api.internal.artifacts.ArtifactAttributes
import org.gradle.api.tasks.Exec
import org.gradle.api.tasks.TaskProvider

import groovy.transform.CompileStatic

import java.util.concurrent.Semaphore

// The suppression "GrPackage" is needed below since Android Studio wants this file to have
// a package name, but adding one causes the build to fail with:
//    "'.../GleanGradlePlugin.groovy' should not contain a package statement"
// due to how this file is included directly in the local build.

/*
 * A helper class to extract metrics.yaml files from AAR files.
 */
@SuppressWarnings("GrPackage")
class GleanMetricsYamlTransform extends ArtifactTransform {
    List<File> transform(File file) {
        def f = new File(file, "metrics.yaml")
        if (f.exists()) {
            return [f]
        }
        return []
    }
}

@SuppressWarnings("GrPackage")
class GleanPlugin implements Plugin<Project> {
    // The version of glean_parser to install from PyPI.
    private String GLEAN_PARSER_VERSION = "6.1"
    // The version of Miniconda is explicitly specified.
    // Miniconda3-4.5.12 is known to not work on Windows.
    private String MINICONDA_VERSION = "4.5.11"

    private String TASK_NAME_PREFIX = "gleanGenerateMetrics"

    private Semaphore bootstrapMinicondaSemaphore = new Semaphore(1)

    /* This script runs a given Python module as a "main" module, like
     * `python -m module`. However, it first checks that the installed
     * package is at the desired version, and if not, upgrades it using `pip`.
     *
     * Note: Groovy doesn't support embedded " in multi-line strings, so care
     * should be taken to use ' everywhere in this code snippet.
     */
    String runPythonScript = """
import importlib
import subprocess
import sys
offline = sys.argv[1] == 'offline'
module_name = sys.argv[2]
expected_version = sys.argv[3]
try:
    module = importlib.import_module(module_name)
except ImportError:
    found_version = None
else:
    found_version = getattr(module, '__version__')

if not offline:
    # When running in online mode, we always install.
    # If it is installed this is essentially a no-op,
    # otherwise it installs/upgrades.
    if 'git' in expected_version:
        target=expected_version
    else:
        target=f'{module_name}~={expected_version}'

    subprocess.check_call([
        sys.executable,
        '-m',
        'pip',
        'install',
        '--upgrade',
        target
    ])
else:
    error_text = f'''
    Using Python environment at {sys.executable},
    expected glean_parser version ~={expected_version}, found {found_version}.
    Please remove the Python environment, then prepare the package wheels for use:

      mkdir -p glean-wheels
      cd glean-wheels
      pip download glean_parser~={expected_version}
    '''

    if found_version is None:
        print(error_text)
        sys.exit(1)
    else:
        # We check MAJOR.MINOR only
        expected_ver = expected_version.split(".")
        expected_maj, expected_min = int(expected_ver[0]), int(expected_ver[1])
        current_ver = found_version.split(".")
        current_maj, current_min = int(current_ver[0]), int(current_ver[1])

        if current_maj > expected_maj or current_maj < expected_maj or (current_maj == expected_maj and current_min < expected_min):
            print(error_text)
            sys.exit(1)
try:
    subprocess.check_call([
        sys.executable,
        '-m',
        module_name
    ] + sys.argv[4:])
except:
    # We don't need to show a traceback in this helper script.
    # Only the output of the subprocess is interesting.
    sys.exit(1)
"""

    // Are we doing an offline build (by passing `--offline` to `./gradle`)?
    private Boolean isOffline

    static File getPythonCommand(File envDir, boolean isOffline) {
        // Note that the command line is OS dependant: on linux/mac is Miniconda3/bin/python.
        if (Os.isFamily(Os.FAMILY_WINDOWS)) {
            if (isOffline) {
                return new File(envDir, "Scripts\\python")
            } else {
                return new File(envDir, "python")
            }
        }

        return new File(envDir, "bin/python")
    }

    /*
     * Get the list of metrics.yaml and pings.yaml files we should use.
     */
    static def getYamlFiles(Project project) {
        if (project.ext.has("gleanYamlFiles")) {
            return project.ext.gleanYamlFiles
        } else {
            return [
                "${project.projectDir}/metrics.yaml",
                "${project.projectDir}/pings.yaml",
                "${project.projectDir}/tags.yaml"
            ]
        }
    }

    /*
     * Adds tasks that generates the Glean metrics API for a project.
     */
    def setupTasks(Project project, File envDir, boolean isApplication, String parserVersion) {
        return { variant ->
            def sourceOutputDir = "${project.buildDir}/generated/source/glean/${variant.dirName}/kotlin"

            def generateKotlinAPI = project.task("${TASK_NAME_PREFIX}SourceFor${variant.name.capitalize()}", type: Exec) {
                description = "Generate the Kotlin code for the Metrics API"

                if (project.ext.has("allowMetricsFromAAR")) {
                    // This is sufficiently lazy to be valid at configuration time.  See the model at
                    // https://github.com/google/protobuf-gradle-plugin/blob/6d99a421c8d15710045e4e8d31a3af6cb0cc3b70/src/main/groovy/com/google/protobuf/gradle/ProtobufPlugin.groovy#L270-L277
                    inputs.files variant.compileConfiguration.incoming.artifactView {
                        attributes {
                            it.attribute(ArtifactAttributes.ARTIFACT_FORMAT, 'glean-metrics-yaml')
                        }
                    }.files
                }

                // Add local registry files as input to this task. They will be turned
                // into `arg`s later.
                for (String item : getYamlFiles(project)) {
                    if (project.file(item).exists()) {
                        inputs.file item
                    }
                }

                outputs.dir sourceOutputDir

                workingDir project.rootDir
                commandLine getPythonCommand(envDir, isOffline)

                def gleanNamespace = "mozilla.components.service.glean"
                if (project.ext.has("gleanNamespace")) {
                    gleanNamespace = project.ext.get("gleanNamespace")
                }

                args "-c"
                args runPythonScript
                args isOffline ? "offline" : "online"
                args "glean_parser"
                args parserVersion
                args "translate"
                args "--allow-missing-files"
                args "-f"
                args "kotlin"
                args "-o"
                args "$sourceOutputDir"
                args "-s"
                args "glean_namespace=$gleanNamespace"

                // If we're building the Glean library itself (rather than an
                // application using Glean) pass the --allow-reserved flag so we can
                // use metrics in the "glean..." category
                if (project.ext.has("allowGleanInternal")) {
                    args "--allow-reserved"
                }

                // Only generate build info for applications, not for libraries.
                // From android-gradle 7.0 on the `VERSION_CODE` and `VERSION_NAME` fields
                // are not set for libraries anymore
                if (!isApplication) {
                    args "-s"
                    args "with_buildinfo=false"
                } else {
                    // For applications check if they overwrote the build date.
                    if (project.ext.has("gleanBuildDate")) {
                        args "-s"
                        args "build_date=${project.ext.get("gleanBuildDate")}"
                    }
                }

                // Enable expiration by major version, if a major version is provided.
                if (project.ext.has("gleanExpireByVersion")) {
                    args "--expire-by-version=${project.ext.get("gleanExpireByVersion")}"
                }

                doFirst {
                    // Get the name of the package as if it were to be used in the R or BuildConfig
                    // files. This is required since applications can define different application ids
                    // depending on the variant type: the generated API definitions don't need to be
                    // different due to that.
                    // Note that this needs to be done at evaluation time rather than configuration
                    // time, otherwise the `namespace` property won't be available.
                    TaskProvider buildConfigProvider = variant.getGenerateBuildConfigProvider()
                    def configProvider = buildConfigProvider.get()
                    def originalPackageName
                    // In Gradle 6.x `getBuildConfigPackageName` was reaplced by `namespace`.
                    // We want to be forward compatible, so we check that first or fallback to the old method.
                    if (configProvider.hasProperty("namespace")) {
                        originalPackageName = configProvider.namespace.get()
                    } else {
                        originalPackageName = configProvider.getBuildConfigPackageName().get()
                    }

                    args "-s"
                    args "namespace=${originalPackageName}.GleanMetrics"

                    // Add the potential 'metrics.yaml' files at evaluation-time, rather than
                    // configuration-time. Otherwise the Gradle build will fail.
                    inputs.files.forEach { file ->
                        project.logger.lifecycle("Glean SDK - generating API from ${file.path}")
                        args file.path
                    }
                }

                // Only show the output if something went wrong.
                ignoreExitValue = true
                standardOutput = new ByteArrayOutputStream()
                errorOutput = standardOutput
                doLast {
                    if (execResult.exitValue != 0) {
                        throw new GradleException("Glean code generation failed.\n\n${standardOutput.toString()}")
                    }
                }
            }

            def generateGleanMetricsDocs = project.task("${TASK_NAME_PREFIX}DocsFor${variant.name.capitalize()}", type: Exec) {
                description = "Generate the Markdown docs for the collected metrics"

                def gleanDocsDirectory = "${project.projectDir}/docs"
                if (project.ext.has("gleanDocsDirectory")) {
                    gleanDocsDirectory = project.ext.get("gleanDocsDirectory")
                }

                if (project.ext.has("allowMetricsFromAAR")) {
                    // This is sufficiently lazy to be valid at configuration time.  See the model at
                    // https://github.com/google/protobuf-gradle-plugin/blob/6d99a421c8d15710045e4e8d31a3af6cb0cc3b70/src/main/groovy/com/google/protobuf/gradle/ProtobufPlugin.groovy#L270-L277
                    inputs.files variant.compileConfiguration.incoming.artifactView {
                        attributes {
                            it.attribute(ArtifactAttributes.ARTIFACT_FORMAT, 'glean-metrics-yaml')
                        }
                    }.files
                }

                // Add local registry files as input to this task. They will be turned
                // into `arg`s later.
                for (String item : getYamlFiles(project)) {
                    if (project.file(item).exists()) {
                        inputs.file item
                    }
                }

                outputs.dir gleanDocsDirectory
                workingDir project.rootDir
                commandLine getPythonCommand(envDir, isOffline)

                args "-c"
                args runPythonScript
                args isOffline ? "offline" : "online"
                args "glean_parser"
                args parserVersion
                args "translate"
                args "--allow-missing-files"
                args "-f"
                args "markdown"
                args "-o"
                args gleanDocsDirectory

                // If we're building the Glean library itself (rather than an
                // application using Glean) pass the --allow-reserved flag so we can
                // use metrics in the "glean..." category
                if (project.ext.has("allowGleanInternal")) {
                    args "--allow-reserved"
                }

                // Enable expiration by major version, if a major version is provided.
                if (project.ext.has("gleanExpireByVersion")) {
                    args "--expire-by-version=${project.ext.get("gleanExpireByVersion")}"
                }

                doFirst {
                    // Add the potential 'metrics.yaml' files at evaluation-time, rather than
                    // configuration-time. Otherwise the Gradle build will fail.
                    inputs.files.forEach{ file ->
                        project.logger.lifecycle("Glean SDK - generating docs for ${file.path} in $gleanDocsDirectory")
                        args file.path
                    }
                }

                // Only show the output if something went wrong.
                ignoreExitValue = true
                standardOutput = new ByteArrayOutputStream()
                errorOutput = standardOutput
                doLast {
                    if (execResult.exitValue != 0) {
                        throw new GradleException("Glean documentation generation failed.\n\n${standardOutput.toString()}")
                    }
                }
            }

            // Only attach the generation task if the metrics file is available or we're requested
            // to fetch them from AAR files. We don't need to fail hard otherwise, as some 3rd party
            // project might just want metrics included in Glean and nothing more.
            def yamlFileExists = false
            for (String item : getYamlFiles(project)) {
                if (project.file(item).exists()) {
                    yamlFileExists = true
                    break
                }
            }

            if (yamlFileExists
                || project.ext.has("allowMetricsFromAAR")) {
                // Generate the metrics docs, if requested
                if (project.ext.has("gleanGenerateMarkdownDocs")) {
                    generateKotlinAPI.dependsOn(generateGleanMetricsDocs)
                }

                // This is an Android-Gradle plugin 3+-ism.  Culted from reading the source,
                // searching for "registerJavaGeneratingTask", and finding
                // https://github.com/GoogleCloudPlatform/endpoints-framework-gradle-plugin/commit/2f2b91476fb1c6647791e2c6fe531a47615a1e85.
                // The added directory doesn't appear in the paths listed by the
                // `sourceSets` task, for reasons unknown.
                variant.registerJavaGeneratingTask(generateKotlinAPI, new File(sourceOutputDir))
            }
        }
    }

    File setupPythonEnvironmentTasks(Project project, String parserVersion) {
        // For offline mode:
        //     1. We use the system Python on the PATH, for one set by GLEAN_PYTHON
        //     2. We create a virtual environment in ~/.gradle/glean/pythonenv based on
        //        that Python.
        //     3. We expect the wheels for glean_parser and all its depenencies in
        //        $rootDir/glean-wheels, or GLEAN_PYTHON_WHEELS_DIR.  These can be
        //        downloaded in advance easily with `pip download glean_parser`.
        // For online mode:
        //     1. We install miniconda into ~/.gradle/glean/
        //     2. glean_parser is installed using pip from pypi.org
        if (isOffline) {
            // This installs a virtual environment in `~/.gradle/glean/pythonenv`, so it is shared
            // between multiple projects using Glean.
            File envDir = new File(
                project.getGradle().gradleUserHomeDir,
                "glean/pythonenv"
            )

            if (!envDir.exists()) {
                Task createGleanPythonVirtualEnv = project.task("createGleanPythonVirtualEnv", type: Exec) {
                    String pythonBinary = System.getenv("GLEAN_PYTHON")
                    if (!pythonBinary) {
                        if (Os.isFamily(Os.FAMILY_WINDOWS)) {
                            pythonBinary = "python"
                        } else {
                            pythonBinary = "python3"
                        }
                    }

                    project.logger.warn("Building in offline mode, therefore, Glean is using a supplied Python at ${pythonBinary}")
                    project.logger.warn("The Python binary can be overridden with the GLEAN_PYTHON env var.")

                    commandLine pythonBinary
                    args "-m"
                    args "venv"
                    args envDir.toString()
                }

                Task installGleanParser = project.task("installGleanParser", type: Exec) {
                    String pythonPackagesDir = System.getenv("GLEAN_PYTHON_WHEELS_DIR")
                    if (!pythonPackagesDir) {
                        pythonPackagesDir = "${project.rootDir}/glean-wheels"
                    }

                    project.logger.warn("Installing glean_parser from cached Python packages in ${pythonPackagesDir}")
                    project.logger.warn("This can be overridden with the GLEAN_PYTHON_WHEELS_DIR env var.")

                    commandLine getPythonCommand(envDir, isOffline)
                    args "-m"
                    args "pip"
                    args "install"
                    args "glean_parser"
                    args "--no-index"
                    args "-f"
                    args pythonPackagesDir
                }

                installGleanParser.dependsOn(createGleanPythonVirtualEnv)
                project.preBuild.finalizedBy(installGleanParser)
            }

            return envDir
        } else {
            // This sets up tasks to install a Miniconda3 environment. It installs
            // into the gradle user home directory so that it will be shared between
            // all libraries that use Glean. This is important because it is
            // approximately 300MB in installed size.
            File condaBootstrapDir = new File(
                project.getGradle().gradleUserHomeDir,
                "glean/bootstrap-${MINICONDA_VERSION}"
            )

            // Even though we are installing the Miniconda environment to the gradle user
            // home directory, the gradle-python-envs plugin is hardcoded to download the
            // installer to the project's build directory. Doing so will fail if the
            // project's build directory doesn't already exist. This task ensures that
            // the project's build directory exists before downloading and installing the
            // Miniconda environment.
            // See https://github.com/JetBrains/gradle-python-envs/issues/26
            // The fix in the above is not actually sufficient -- we need to add createBuildDir
            // as a dependency of Bootstrap_CONDA (where conda is installed), as the preBuild
            // task alone isn't early enough.
            Task createBuildDir = project.task("createBuildDir") {
                description = "Make sure the build dir exists before creating the Python Environments"
                onlyIf {
                    !project.file(project.buildDir).exists()
                }
                doLast {
                    project.logger.lifecycle("Creating build directory:" + project.buildDir.getPath())
                    project.buildDir.mkdir()
                }
            }

            project.envs {
                bootstrapDirectory = condaBootstrapDir
                pipInstallOptions = "--trusted-host pypi.python.org --no-cache-dir"

                // Setup a miniconda environment. conda is used because it works
                // non-interactively on Windows, unlike the standard Python installers

                // If we have a git package (a la `git+https://github.com`) we install that.
                if (parserVersion.matches("git.+")) {
                    conda "Miniconda3", "Miniconda3-${MINICONDA_VERSION}", "64", [parserVersion]
                } else {
                    conda "Miniconda3", "Miniconda3-${MINICONDA_VERSION}", "64", ["glean_parser~=${parserVersion}"]
                }
            }
            File envDir = new File(
                condaBootstrapDir,
                "Miniconda3"
            )
            project.tasks.whenTaskAdded { task ->
                if (task.name.startsWith('Bootstrap_CONDA')) {
                    task.dependsOn(createBuildDir)

                    // The Bootstrap_CONDA* tasks all install miniconda to the
                    // same place, so they can't run at the same time. This
                    // holds a semaphore while running the task to make sure
                    // only one of these classes of tasks runs at the same time.
                    // Solution proposed in this Gradle bug:
                    // https://github.com/gradle/gradle/issues/7047#issuecomment-430139316
                    task.doFirst { bootstrapMinicondaSemaphore.acquire() }
                    task.doLast { bootstrapMinicondaSemaphore.release() }
                }
            }
            project.preBuild.dependsOn(createBuildDir)
            project.preBuild.finalizedBy("build_envs")

            return envDir
        }
    }

    void setupExtractMetricsFromAARTasks(Project project) {
        // Support for extracting metrics.yaml from artifact files.

        // This is how to extract `metrics.yaml` and `pings.yaml` from AAR files: an "artifact transform"
        // identifies the files in an "exploded AAR" directory.  See
        // https://docs.gradle.org/current/userguide/dependency_management_attribute_based_matching.html#sec:abm_artifact_transforms.
        // This is exactly how elements of AAR files are consumed by the Android-Gradle plugin; see the
        // transforms defined in
        // https://android.googlesource.com/platform/tools/base/+/studio-master-dev/build-system/gradle-core/src/main/java/com/android/build/gradle/internal/dependency/AarTransform.java
        // and their usage at
        // https://android.googlesource.com/platform/tools/base/+/studio-master-dev/build-system/gradle-core/src/main/java/com/android/build/gradle/internal/VariantManager.java#592.
        //
        // Note that this mechanism only applies to `module` dependencies (i.e., AAR files downloaded from
        // Maven) and not to `project` dependencies in the same root project or substituted as part of a
        // Gradle composite build.
        if (project.ext.has("allowMetricsFromAAR")) {
            project.dependencies {
                registerTransform { reg ->
                    // The type here should be
                    // `com.android.build.gradle.internal.publishing.AndroidArtifacts.ArtifactType.EXPLODED_AAR.getType())`,
                    // but there's no good way to access the including script's classpath from `apply from:`
                    // scripts. See https://stackoverflow.com/a/37060550. The 'android-exploded-aar' string is
                    // very unlikely to change, so it's just hard-coded.
                    reg.getFrom().attribute(
                            ArtifactAttributes.ARTIFACT_FORMAT,
                            'android-exploded-aar')
                    reg.getTo().attribute(
                            ArtifactAttributes.ARTIFACT_FORMAT,
                            'glean-metrics-yaml')
                    reg.artifactTransform(GleanMetricsYamlTransform.class)
                }
            }
        }
    }

    def gleanParserVersion(Project project) {
        if (project.ext.has("gleanParserOverride")) {
            println("glean_parser override detected. Using ${project.ext.gleanParserOverride}")
            return project.ext.gleanParserOverride
        } else {
            return GLEAN_PARSER_VERSION
        }
    }

    void apply(Project project) {
        isOffline = project.gradle.startParameter.offline

<<<<<<< HEAD
        project.ext.glean_version = "51.1.0"
=======
        project.ext.glean_version = "51.2.0"
>>>>>>> a029f6e0
        def parserVersion = gleanParserVersion(project)

        // Print the required glean_parser version to the console. This is
        // offline builds, and is mentioned in the documentation for offline
        // builds.
        println("Requires ${parserVersion}")

        File envDir = setupPythonEnvironmentTasks(project, parserVersion)
        // Store in both gleanCondaDir (for backward compatibility reasons) and
        // the more accurate gleanPythonEnvDir variables.
        project.ext.set("gleanCondaDir", envDir)
        project.ext.set("gleanPythonEnvDir", envDir)

        setupExtractMetricsFromAARTasks(project)

        project.configurations.all {
            resolutionStrategy.capabilitiesResolution.withCapability("org.mozilla.telemetry:glean-native") {
                def toBeSelected = candidates.find { it.id instanceof ModuleComponentIdentifier && it.id.module.contains('geckoview') }
                if (toBeSelected != null) {
                    select(toBeSelected)
                }
                because 'use GeckoView Glean instead of standalone Glean'
            }
        }

        if (project.android.hasProperty('applicationVariants')) {
            project.android.applicationVariants.all(setupTasks(project, envDir, true, parserVersion))
        } else {
            project.android.libraryVariants.all(setupTasks(project, envDir, false, parserVersion))
        }
    }
}

// Put an instance of the plugin in ext so it can be used from the outside
// by Glean's own projects. This is not used by third-parties when using the
// plugin.
ext.glean_plugin = new GleanPlugin()<|MERGE_RESOLUTION|>--- conflicted
+++ resolved
@@ -555,11 +555,7 @@
     void apply(Project project) {
         isOffline = project.gradle.startParameter.offline
 
-<<<<<<< HEAD
-        project.ext.glean_version = "51.1.0"
-=======
         project.ext.glean_version = "51.2.0"
->>>>>>> a029f6e0
         def parserVersion = gleanParserVersion(project)
 
         // Print the required glean_parser version to the console. This is
