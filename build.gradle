--- conflicted
+++ resolved
@@ -213,12 +213,8 @@
 task ktlintFormat(type: JavaExec, group: "formatting") {
     description = "Fix Kotlin code style deviations."
     classpath = configurations.ktlint
-<<<<<<< HEAD
     mainClass.set("com.pinterest.ktlint.Main")
     args "-F", "${projectDir}/components/**/*.kt", "${projectDir}/gradle-plugin/**/*.kt", "buildSrc/**/*.kt", "!**/build/**"
-=======
-    main = "com.github.shyiko.ktlint.Main"
-    args "-F", "${projectDir}/components/**/*.kt", "${projectDir}/gradle-plugin/**/*.kt", "buildSrc/**/*.kt", "!**/build"
 }
 
 // Extremely unsophisticated way to publish a local development version while hiding implementation details.
@@ -228,5 +224,4 @@
 // a new version of of the code with an auto-incrementing version number.
 task autoPublishForLocalDevelopment(type: Exec) {
   commandLine "./build-scripts/publish_to_maven_local_if_modified.py"
->>>>>>> 8dba2219
 }