--- conflicted
+++ resolved
@@ -88,28 +88,7 @@
     }
 
     let now: DateTime<Local> = Local::now();
-<<<<<<< HEAD
-    (now.with_timezone(now.offset()), false)
-}
-
-/// Get the current date & time with a fixed-offset timezone.
-///
-/// This converts from the `Local` timezone into its fixed-offset equivalent.
-/// If a timezone outside of [-24h, +24h] is detected it corrects the timezone offset to UTC (+0).
-/// The corresponding error counter is incremented in this case.
-pub(crate) fn local_now_with_offset_and_record(glean: &Glean) -> DateTime<FixedOffset> {
-    let (now, is_corrected) = local_now_with_offset();
-    if is_corrected {
-        glean
-            .additional_metrics
-            .invalid_timezone_offset
-            .add_sync(glean, 1);
-    }
-
-    now
-=======
     now.with_timezone(now.offset())
->>>>>>> 0f6a294e
 }
 
 /// Truncates a string, ensuring that it doesn't end in the middle of a codepoint.
