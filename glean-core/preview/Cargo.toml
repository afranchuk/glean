--- conflicted
+++ resolved
@@ -23,11 +23,7 @@
 
 [dependencies.glean-core]
 path = ".."
-<<<<<<< HEAD
-version = "26.0.0"
-=======
 version = "27.0.0"
->>>>>>> 9e4703ff
 
 [dependencies]
 lazy_static = "1.4.0"
