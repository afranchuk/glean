<licenses>
<!--
Binary distributions of this software incorporate code from a number of third-party dependencies.
These dependencies are available under a variety of free and open source licenses,
the details of which are reproduced below.
-->
  <license>
    <name>Apache License 2.0: miniz_oxide</name>
    <url>https://github.com/Frommi/miniz_oxide/tree/master/miniz_oxide</url>
  </license>
  <license>
    <name>Apache License 2.0: lmdb-rkv</name>
    <url>https://github.com/mozilla/lmdb-rs.git</url>
  </license>
  <license>
    <name>Apache License 2.0: rkv</name>
    <url>https://github.com/mozilla/rkv</url>
  </license>
  <license>
    <name>Apache License 2.0: static_assertions</name>
    <url>https://github.com/nvzqz/static-assertions-rs</url>
  </license>
  <license>
    <name>Apache License 2.0: tinyvec</name>
    <url>https://github.com/Lokathor/tinyvec</url>
  </license>
  <license>
    <name>Apache License 2.0: clap</name>
    <url>https://github.com/clap-rs/clap</url>
  </license>
  <license>
    <name>Apache License 2.0: clap_derive</name>
    <url>https://github.com/clap-rs/clap/tree/master/clap_derive</url>
  </license>
  <license>
    <name>Apache License 2.0: clap_lex</name>
    <url>https://github.com/clap-rs/clap/tree/master/clap_lex</url>
  </license>
  <license>
    <name>Apache License 2.0: os_str_bytes</name>
    <url>https://github.com/dylni/os_str_bytes</url>
  </license>
  <license>
    <name>Apache License 2.0: ryu</name>
    <url>https://github.com/dtolnay/ryu</url>
  </license>
  <license>
    <name>Apache License 2.0: unicode-linebreak</name>
    <url>https://github.com/axelf4/unicode-linebreak</url>
  </license>
  <license>
    <name>Apache License 2.0: winapi</name>
    <url>https://github.com/retep998/winapi-rs</url>
  </license>
  <license>
    <name>Apache License 2.0: crc32fast</name>
    <url>https://github.com/srijs/rust-crc32fast</url>
  </license>
  <license>
    <name>Apache License 2.0: humantime</name>
    <url>https://github.com/tailhook/humantime</url>
  </license>
  <license>
    <name>Apache License 2.0: libc</name>
    <url>https://github.com/rust-lang/libc</url>
  </license>
  <license>
    <name>Apache License 2.0: askama</name>
    <url>https://github.com/djc/askama</url>
  </license>
  <license>
    <name>Apache License 2.0: askama_derive</name>
    <url>https://github.com/djc/askama</url>
  </license>
  <license>
    <name>Apache License 2.0: askama_escape</name>
    <url>https://github.com/djc/askama</url>
  </license>
  <license>
    <name>Apache License 2.0: proc-macro-error-attr</name>
    <url>https://gitlab.com/CreepySkeleton/proc-macro-error</url>
  </license>
  <license>
    <name>Apache License 2.0: ahash</name>
    <url>https://github.com/tkaitchuck/ahash</url>
  </license>
  <license>
    <name>Apache License 2.0: anyhow</name>
    <url>https://github.com/dtolnay/anyhow</url>
  </license>
  <license>
    <name>Apache License 2.0: bitflags</name>
    <url>https://github.com/bitflags/bitflags</url>
  </license>
  <license>
    <name>Apache License 2.0: camino</name>
    <url>https://github.com/camino-rs/camino</url>
  </license>
  <license>
    <name>Apache License 2.0: cfg-if</name>
    <url>https://github.com/alexcrichton/cfg-if</url>
  </license>
  <license>
    <name>Apache License 2.0: crossbeam-channel</name>
    <url>https://github.com/crossbeam-rs/crossbeam</url>
  </license>
  <license>
    <name>Apache License 2.0: crossbeam-utils</name>
    <url>https://github.com/crossbeam-rs/crossbeam</url>
  </license>
  <license>
    <name>Apache License 2.0: env_logger</name>
    <url>https://github.com/env-logger-rs/env_logger/</url>
  </license>
  <license>
    <name>Apache License 2.0: fastrand</name>
    <url>https://github.com/smol-rs/fastrand</url>
  </license>
  <license>
    <name>Apache License 2.0: flate2</name>
    <url>https://github.com/rust-lang/flate2-rs</url>
  </license>
  <license>
    <name>Apache License 2.0: form_urlencoded</name>
    <url>https://github.com/servo/rust-url</url>
  </license>
  <license>
    <name>Apache License 2.0: hashbrown</name>
    <url>https://github.com/rust-lang/hashbrown</url>
  </license>
  <license>
    <name>Apache License 2.0: heck</name>
    <url>https://github.com/withoutboats/heck</url>
  </license>
  <license>
    <name>Apache License 2.0: id-arena</name>
    <url>https://github.com/fitzgen/id-arena</url>
  </license>
  <license>
    <name>Apache License 2.0: idna</name>
    <url>https://github.com/servo/rust-url/</url>
  </license>
  <license>
    <name>Apache License 2.0: indexmap</name>
    <url>https://github.com/bluss/indexmap</url>
  </license>
  <license>
    <name>Apache License 2.0: inherent</name>
    <url>https://github.com/dtolnay/inherent</url>
  </license>
  <license>
    <name>Apache License 2.0: itoa</name>
    <url>https://github.com/dtolnay/itoa</url>
  </license>
  <license>
    <name>Apache License 2.0: lazy_static</name>
    <url>https://github.com/rust-lang-nursery/lazy-static.rs</url>
  </license>
  <license>
    <name>Apache License 2.0: mime</name>
    <url>https://github.com/hyperium/mime</url>
  </license>
  <license>
    <name>Apache License 2.0: num-integer</name>
    <url>https://github.com/rust-num/num-integer</url>
  </license>
  <license>
    <name>Apache License 2.0: num-traits</name>
    <url>https://github.com/rust-num/num-traits</url>
  </license>
  <license>
    <name>Apache License 2.0: num_cpus</name>
    <url>https://github.com/seanmonstar/num_cpus</url>
  </license>
  <license>
    <name>Apache License 2.0: once_cell</name>
    <url>https://github.com/matklad/once_cell</url>
  </license>
  <license>
    <name>Apache License 2.0: paste</name>
    <url>https://github.com/dtolnay/paste</url>
  </license>
  <license>
    <name>Apache License 2.0: percent-encoding</name>
    <url>https://github.com/servo/rust-url/</url>
  </license>
  <license>
    <name>Apache License 2.0: plain</name>
    <url>https://github.com/randomites/plain</url>
  </license>
  <license>
    <name>Apache License 2.0: proc-macro2</name>
    <url>https://github.com/dtolnay/proc-macro2</url>
  </license>
  <license>
    <name>Apache License 2.0: quote</name>
    <url>https://github.com/dtolnay/quote</url>
  </license>
  <license>
    <name>Apache License 2.0: semver</name>
    <url>https://github.com/dtolnay/semver</url>
  </license>
  <license>
    <name>Apache License 2.0: serde</name>
    <url>https://github.com/serde-rs/serde</url>
  </license>
  <license>
    <name>Apache License 2.0: serde_derive</name>
    <url>https://github.com/serde-rs/serde</url>
  </license>
  <license>
    <name>Apache License 2.0: serde_json</name>
    <url>https://github.com/serde-rs/json</url>
  </license>
  <license>
    <name>Apache License 2.0: syn</name>
    <url>https://github.com/dtolnay/syn</url>
  </license>
  <license>
    <name>Apache License 2.0: tempfile</name>
    <url>https://github.com/Stebalien/tempfile</url>
  </license>
  <license>
    <name>Apache License 2.0: thiserror</name>
    <url>https://github.com/dtolnay/thiserror</url>
  </license>
  <license>
    <name>Apache License 2.0: thiserror-impl</name>
    <url>https://github.com/dtolnay/thiserror</url>
  </license>
  <license>
    <name>Apache License 2.0: time</name>
    <url>https://github.com/time-rs/time</url>
  </license>
  <license>
    <name>Apache License 2.0: toml</name>
    <url>https://github.com/alexcrichton/toml-rs</url>
  </license>
  <license>
    <name>Apache License 2.0: unicase</name>
    <url>https://github.com/seanmonstar/unicase</url>
  </license>
  <license>
    <name>Apache License 2.0: unicode-bidi</name>
    <url>https://github.com/servo/unicode-bidi</url>
  </license>
  <license>
    <name>Apache License 2.0: unicode-ident</name>
    <url>https://github.com/dtolnay/unicode-ident</url>
  </license>
  <license>
    <name>Apache License 2.0: unicode-normalization</name>
    <url>https://github.com/unicode-rs/unicode-normalization</url>
  </license>
  <license>
    <name>Apache License 2.0: unicode-width</name>
    <url>https://github.com/unicode-rs/unicode-width</url>
  </license>
  <license>
    <name>Apache License 2.0: url</name>
    <url>https://github.com/servo/rust-url</url>
  </license>
  <license>
    <name>Apache License 2.0: minimal-lexical</name>
    <url>https://github.com/Alexhuszagh/minimal-lexical</url>
  </license>
  <license>
    <name>Apache License 2.0: xshell</name>
    <url>https://github.com/matklad/xshell</url>
  </license>
  <license>
    <name>Apache License 2.0: getrandom</name>
    <url>https://github.com/rust-random/getrandom</url>
  </license>
  <license>
    <name>Apache License 2.0: adler</name>
    <url>https://github.com/jonas-schievink/adler.git</url>
  </license>
  <license>
    <name>Apache License 2.0: cargo-platform</name>
    <url>https://github.com/rust-lang/cargo</url>
  </license>
  <license>
    <name>Apache License 2.0: proc-macro-error</name>
    <url>https://gitlab.com/CreepySkeleton/proc-macro-error</url>
  </license>
  <license>
    <name>Apache License 2.0: fs-err</name>
    <url>https://github.com/andrewhickman/fs-err</url>
  </license>
  <license>
    <name>Apache License 2.0: log</name>
    <url>https://github.com/rust-lang/log</url>
  </license>
  <license>
    <name>Apache License 2.0: uuid</name>
    <url>https://github.com/uuid-rs/uuid</url>
  </license>
  <license>
    <name>Apache License 2.0: remove_dir_all</name>
    <url>https://github.com/XAMPPRocky/remove_dir_all.git</url>
  </license>
  <license>
    <name>Apache License 2.0: android_log-sys</name>
    <url>https://github.com/nercury/android_log-sys-rs</url>
  </license>
  <license>
    <name>Apache License 2.0: android_logger</name>
    <url>https://github.com/Nercury/android_logger-rs</url>
  </license>
  <license>
    <name>Apache License 2.0: askama_shared</name>
    <url>https://github.com/djc/askama</url>
  </license>
  <license>
    <name>Apache License 2.0: lmdb-rkv-sys</name>
    <url>https://github.com/mozilla/lmdb-rs.git</url>
  </license>
  <license>
    <name>Apache License 2.0: tinyvec_macros</name>
    <url>https://github.com/Soveu/tinyvec_macros</url>
  </license>
  <license>
    <name>Apache License 2.0: winapi-x86_64-pc-windows-gnu</name>
    <url>https://github.com/retep998/winapi-rs</url>
  </license>
  <license>
    <name>Apache License 2.0: xshell-macros</name>
    <url>https://github.com/matklad/xshell</url>
  </license>
  <license>
    <name>Apache License 2.0: chrono</name>
    <url>https://github.com/chronotope/chrono</url>
  </license>
  <license>
    <name>BSD 2-Clause "Simplified" License: arrayref</name>
    <url>https://github.com/droundy/arrayref</url>
  </license>
  <license>
<<<<<<< HEAD
    <name>MIT License: matches</name>
    <url>https://github.com/SimonSapin/rust-std-candidates</url>
  </license>
  <license>
=======
>>>>>>> 5da8d030
    <name>MIT License: nom</name>
    <url>https://github.com/Geal/nom</url>
  </license>
  <license>
    <name>MIT License: ordered-float</name>
    <url>https://github.com/reem/rust-ordered-float</url>
  </license>
  <license>
    <name>MIT License: atty</name>
    <url>https://github.com/softprops/atty</url>
  </license>
  <license>
    <name>MIT License: bytes</name>
    <url>https://github.com/tokio-rs/bytes</url>
  </license>
  <license>
    <name>MIT License: weedle2</name>
    <url>https://github.com/mozilla/uniffi-rs</url>
  </license>
  <license>
    <name>MIT License: textwrap</name>
    <url>https://github.com/mgeisler/textwrap</url>
  </license>
  <license>
    <name>MIT License: scroll_derive</name>
    <url>https://github.com/m4b/scroll</url>
  </license>
  <license>
    <name>MIT License: smawk</name>
    <url>https://github.com/mgeisler/smawk</url>
  </license>
  <license>
    <name>MIT License: dashmap</name>
    <url>https://github.com/xacrimon/dashmap</url>
  </license>
  <license>
    <name>MIT License: oslog</name>
    <url>https://github.com/steven-joruk/oslog</url>
  </license>
  <license>
    <name>MIT License: sample</name>
    <url>https://crates.io/crates/sample</url>
  </license>
  <license>
    <name>MIT License: cargo_metadata</name>
    <url>https://github.com/oli-obk/cargo_metadata</url>
  </license>
  <license>
    <name>MIT License: byteorder</name>
    <url>https://github.com/BurntSushi/byteorder</url>
  </license>
  <license>
    <name>MIT License: memchr</name>
    <url>https://github.com/BurntSushi/memchr</url>
  </license>
  <license>
    <name>MIT License: termcolor</name>
    <url>https://github.com/BurntSushi/termcolor</url>
  </license>
  <license>
    <name>MIT License: mime_guess</name>
    <url>https://github.com/abonander/mime_guess</url>
  </license>
  <license>
    <name>MIT License: strsim</name>
    <url>https://github.com/dguo/strsim-rs</url>
  </license>
  <license>
    <name>MIT License: winapi-util</name>
    <url>https://github.com/BurntSushi/winapi-util</url>
  </license>
  <license>
    <name>MIT License: whatsys</name>
    <url>https://github.com/badboy/whatsys</url>
  </license>
  <license>
    <name>MIT License: xshell-venv</name>
    <url>https://github.com/badboy/xshell-venv</url>
  </license>
  <license>
    <name>MIT License: scroll</name>
    <url>https://github.com/m4b/scroll</url>
  </license>
  <license>
    <name>MIT License: goblin</name>
    <url>https://github.com/m4b/goblin</url>
  </license>
  <license>
    <name>MIT License: bincode</name>
    <url>https://github.com/servo/bincode</url>
  </license>
  <license>
    <name>Mozilla Public License 2.0: embedded-uniffi-bindgen</name>
    <url>https://crates.io/crates/embedded-uniffi-bindgen</url>
  </license>
  <license>
    <name>Mozilla Public License 2.0: glean-bundle</name>
    <url>https://github.com/mozilla/glean</url>
  </license>
  <license>
    <name>Mozilla Public License 2.0: glean-bundle-android</name>
    <url>https://github.com/mozilla/glean</url>
  </license>
  <license>
    <name>Mozilla Public License 2.0: uniffi</name>
    <url>https://github.com/mozilla/uniffi-rs</url>
  </license>
  <license>
    <name>Mozilla Public License 2.0: uniffi_bindgen</name>
    <url>https://github.com/mozilla/uniffi-rs</url>
  </license>
  <license>
    <name>Mozilla Public License 2.0: uniffi_build</name>
    <url>https://github.com/mozilla/uniffi-rs</url>
  </license>
  <license>
    <name>Mozilla Public License 2.0: uniffi_macros</name>
    <url>https://github.com/mozilla/uniffi-rs</url>
  </license>
  <license>
    <name>Mozilla Public License 2.0: uniffi_meta</name>
    <url>https://github.com/mozilla/uniffi-rs</url>
  </license>
  <license>
    <name>Mozilla Public License 2.0: glean</name>
    <url>https://github.com/mozilla/glean</url>
  </license>
  <license>
    <name>Mozilla Public License 2.0: glean-build</name>
    <url>https://github.com/mozilla/glean</url>
  </license>
  <license>
    <name>Mozilla Public License 2.0: glean-core</name>
    <url>https://github.com/mozilla/glean</url>
  </license>
  <license>
    <name>Mozilla Public License 2.0: zeitstempel</name>
    <url>https://github.com/badboy/zeitstempel</url>
  </license>
</licenses>
<|MERGE_RESOLUTION|>--- conflicted
+++ resolved
@@ -337,13 +337,6 @@
     <url>https://github.com/droundy/arrayref</url>
   </license>
   <license>
-<<<<<<< HEAD
-    <name>MIT License: matches</name>
-    <url>https://github.com/SimonSapin/rust-std-candidates</url>
-  </license>
-  <license>
-=======
->>>>>>> 5da8d030
     <name>MIT License: nom</name>
     <url>https://github.com/Geal/nom</url>
   </license>
