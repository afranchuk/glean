--- conflicted
+++ resolved
@@ -249,12 +249,7 @@
   </license>  <license>
     <name>BSD 2-Clause "Simplified" License: arrayref</name>
     <url>https://github.com/droundy/arrayref</url>
-<<<<<<< HEAD
-  </license>
-  <license>
-=======
-  </license>  <license>
->>>>>>> 18fc9a6f
+  </license>  <license>
     <name>MIT License: nom</name>
     <url>https://github.com/Geal/nom</url>
   </license>  <license>
