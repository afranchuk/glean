--- conflicted
+++ resolved
@@ -4,6 +4,7 @@
 
 package mozilla.telemetry.glean.private
 
+import android.content.Context
 import androidx.test.core.app.ApplicationProvider
 import androidx.test.ext.junit.runners.AndroidJUnit4
 import mozilla.telemetry.glean.Glean
@@ -19,6 +20,9 @@
 
 @RunWith(AndroidJUnit4::class)
 class LabeledMetricTypeTest {
+    private val context: Context
+        get() = ApplicationProvider.getApplicationContext()
+
     @get:Rule
     val gleanRule = GleanTestRule(ApplicationProvider.getApplicationContext())
 
@@ -410,7 +414,6 @@
     @Test
     fun `rapidly re-creating labeled metrics does not crash`() {
         // Regression test for bug 1733757.
-<<<<<<< HEAD
         // The new implementation is different now,
         // but it still does the caching, so this is now a stress test of that implementation.
 
@@ -422,29 +425,12 @@
                 name = "labeled_nocrash_counter",
                 sendInPings = listOf("metrics")
             )
-=======
-        // The underlying map implementation has an upper limit of entries it can handle,
-        // currently set to (1<<15)-1 = 32767.
-        // We used to create a new object every time a label was referenced,
-        // leading to exhausting the available storage in that map, which finally results in a panic.
-
-        val counterMetric = CounterMetricType(
-            disabled = false,
-            category = "telemetry",
-            lifetime = Lifetime.Application,
-            name = "labeled_nocrash_counter",
-            sendInPings = listOf("metrics")
->>>>>>> 0f6a294e
         )
 
         val labeledCounterMetric = LabeledMetricType(
             disabled = false,
             category = "telemetry",
-<<<<<<< HEAD
-            lifetime = Lifetime.APPLICATION,
-=======
-            lifetime = Lifetime.Application,
->>>>>>> 0f6a294e
+            lifetime = Lifetime.APPLICATION,
             name = "labeled_nocrash",
             sendInPings = listOf("metrics"),
             subMetric = counterMetric,
@@ -458,9 +444,6 @@
         }
 
         assertEquals(maxAttempts, labeledCounterMetric["foo"].testGetValue())
-<<<<<<< HEAD
         assertEquals(0, labeledCounterMetric.testGetNumRecordedErrors(ErrorType.INVALID_LABEL))
-=======
->>>>>>> 0f6a294e
     }
 }