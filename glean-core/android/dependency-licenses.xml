<licenses>
<!--
Binary distributions of this software incorporate code from a number of third-party dependencies.
These dependencies are available under a variety of free and open source licenses,
the details of which are reproduced below.
-->  <license>
    <name>Apache License 2.0: miniz_oxide</name>
    <url>https://github.com/Frommi/miniz_oxide/tree/master/miniz_oxide</url>
  </license>  <license>
    <name>Apache License 2.0: lmdb-rkv</name>
    <url>https://github.com/mozilla/lmdb-rs.git</url>
  </license>  <license>
    <name>Apache License 2.0: rkv</name>
    <url>https://github.com/mozilla/rkv</url>
  </license>  <license>
    <name>Apache License 2.0: static_assertions</name>
    <url>https://github.com/nvzqz/static-assertions-rs</url>
  </license>  <license>
    <name>Apache License 2.0: tinyvec</name>
    <url>https://github.com/Lokathor/tinyvec</url>
  </license>  <license>
    <name>Apache License 2.0: clap</name>
    <url>https://github.com/clap-rs/clap</url>
  </license>  <license>
    <name>Apache License 2.0: clap_derive</name>
    <url>https://github.com/clap-rs/clap/tree/master/clap_derive</url>
  </license>  <license>
    <name>Apache License 2.0: clap_lex</name>
    <url>https://github.com/clap-rs/clap/tree/master/clap_lex</url>
  </license>  <license>
    <name>Apache License 2.0: os_str_bytes</name>
    <url>https://github.com/dylni/os_str_bytes</url>
  </license>  <license>
    <name>Apache License 2.0: ryu</name>
    <url>https://github.com/dtolnay/ryu</url>
  </license>  <license>
    <name>Apache License 2.0: winapi</name>
    <url>https://github.com/retep998/winapi-rs</url>
  </license>  <license>
    <name>Apache License 2.0: crc32fast</name>
    <url>https://github.com/srijs/rust-crc32fast</url>
  </license>  <license>
    <name>Apache License 2.0: humantime</name>
    <url>https://github.com/tailhook/humantime</url>
  </license>  <license>
    <name>Apache License 2.0: libc</name>
    <url>https://github.com/rust-lang/libc</url>
  </license>  <license>
    <name>Apache License 2.0: askama</name>
    <url>https://github.com/djc/askama</url>
  </license>  <license>
    <name>Apache License 2.0: askama_derive</name>
    <url>https://github.com/djc/askama</url>
  </license>  <license>
    <name>Apache License 2.0: askama_escape</name>
    <url>https://github.com/djc/askama</url>
  </license>  <license>
    <name>Apache License 2.0: proc-macro-error-attr</name>
    <url>https://gitlab.com/CreepySkeleton/proc-macro-error</url>
  </license>  <license>
    <name>Apache License 2.0: anyhow</name>
    <url>https://github.com/dtolnay/anyhow</url>
  </license>  <license>
    <name>Apache License 2.0: bitflags</name>
    <url>https://github.com/bitflags/bitflags</url>
  </license>  <license>
    <name>Apache License 2.0: camino</name>
    <url>https://github.com/camino-rs/camino</url>
  </license>  <license>
    <name>Apache License 2.0: cfg-if</name>
    <url>https://github.com/alexcrichton/cfg-if</url>
  </license>  <license>
    <name>Apache License 2.0: crossbeam-channel</name>
    <url>https://github.com/crossbeam-rs/crossbeam</url>
  </license>  <license>
    <name>Apache License 2.0: crossbeam-utils</name>
    <url>https://github.com/crossbeam-rs/crossbeam</url>
  </license>  <license>
    <name>Apache License 2.0: env_logger</name>
    <url>https://github.com/env-logger-rs/env_logger/</url>
  </license>  <license>
    <name>Apache License 2.0: ffi-support</name>
    <url>https://github.com/mozilla/ffi-support</url>
  </license>  <license>
    <name>Apache License 2.0: flate2</name>
    <url>https://github.com/rust-lang/flate2-rs</url>
  </license>  <license>
    <name>Apache License 2.0: form_urlencoded</name>
    <url>https://github.com/servo/rust-url</url>
  </license>  <license>
    <name>Apache License 2.0: glob</name>
    <url>https://github.com/rust-lang/glob</url>
  </license>  <license>
    <name>Apache License 2.0: hashbrown</name>
    <url>https://github.com/rust-lang/hashbrown</url>
  </license>  <license>
    <name>Apache License 2.0: heck</name>
    <url>https://github.com/withoutboats/heck</url>
  </license>  <license>
    <name>Apache License 2.0: id-arena</name>
    <url>https://github.com/fitzgen/id-arena</url>
  </license>  <license>
    <name>Apache License 2.0: idna</name>
    <url>https://github.com/servo/rust-url/</url>
  </license>  <license>
    <name>Apache License 2.0: indexmap</name>
    <url>https://github.com/bluss/indexmap</url>
  </license>  <license>
    <name>Apache License 2.0: inherent</name>
    <url>https://github.com/dtolnay/inherent</url>
  </license>  <license>
    <name>Apache License 2.0: itoa</name>
    <url>https://github.com/dtolnay/itoa</url>
  </license>  <license>
    <name>Apache License 2.0: lazy_static</name>
    <url>https://github.com/rust-lang-nursery/lazy-static.rs</url>
  </license>  <license>
    <name>Apache License 2.0: mime</name>
    <url>https://github.com/hyperium/mime</url>
  </license>  <license>
    <name>Apache License 2.0: num-integer</name>
    <url>https://github.com/rust-num/num-integer</url>
  </license>  <license>
    <name>Apache License 2.0: num-traits</name>
    <url>https://github.com/rust-num/num-traits</url>
  </license>  <license>
    <name>Apache License 2.0: num_cpus</name>
    <url>https://github.com/seanmonstar/num_cpus</url>
  </license>  <license>
    <name>Apache License 2.0: once_cell</name>
    <url>https://github.com/matklad/once_cell</url>
  </license>  <license>
    <name>Apache License 2.0: paste</name>
    <url>https://github.com/dtolnay/paste</url>
  </license>  <license>
    <name>Apache License 2.0: percent-encoding</name>
    <url>https://github.com/servo/rust-url/</url>
  </license>  <license>
    <name>Apache License 2.0: proc-macro2</name>
    <url>https://github.com/dtolnay/proc-macro2</url>
  </license>  <license>
    <name>Apache License 2.0: quote</name>
    <url>https://github.com/dtolnay/quote</url>
  </license>  <license>
    <name>Apache License 2.0: semver</name>
    <url>https://github.com/dtolnay/semver</url>
  </license>  <license>
    <name>Apache License 2.0: serde</name>
    <url>https://github.com/serde-rs/serde</url>
  </license>  <license>
    <name>Apache License 2.0: serde_derive</name>
    <url>https://github.com/serde-rs/serde</url>
  </license>  <license>
    <name>Apache License 2.0: serde_json</name>
    <url>https://github.com/serde-rs/json</url>
  </license>  <license>
    <name>Apache License 2.0: syn</name>
    <url>https://github.com/dtolnay/syn</url>
  </license>  <license>
    <name>Apache License 2.0: thiserror</name>
    <url>https://github.com/dtolnay/thiserror</url>
  </license>  <license>
    <name>Apache License 2.0: thiserror-impl</name>
    <url>https://github.com/dtolnay/thiserror</url>
  </license>  <license>
    <name>Apache License 2.0: time</name>
    <url>https://github.com/time-rs/time</url>
  </license>  <license>
    <name>Apache License 2.0: toml</name>
    <url>https://github.com/alexcrichton/toml-rs</url>
  </license>  <license>
    <name>Apache License 2.0: unicase</name>
    <url>https://github.com/seanmonstar/unicase</url>
  </license>  <license>
    <name>Apache License 2.0: unicode-bidi</name>
    <url>https://github.com/servo/unicode-bidi</url>
  </license>  <license>
    <name>Apache License 2.0: unicode-normalization</name>
    <url>https://github.com/unicode-rs/unicode-normalization</url>
  </license>  <license>
    <name>Apache License 2.0: unicode-xid</name>
    <url>https://github.com/unicode-rs/unicode-xid</url>
  </license>  <license>
    <name>Apache License 2.0: url</name>
    <url>https://github.com/servo/rust-url</url>
<<<<<<< HEAD
  </license>
  <license>
    <name>Apache License 2.0: askama</name>
    <url>https://github.com/djc/askama</url>
  </license>
  <license>
    <name>Apache License 2.0: askama_derive</name>
    <url>https://github.com/djc/askama</url>
  </license>
  <license>
    <name>Apache License 2.0: askama_escape</name>
    <url>https://github.com/djc/askama</url>
  </license>
  <license>
    <name>Apache License 2.0: askama_shared</name>
    <url>https://github.com/djc/askama</url>
  </license>
  <license>
    <name>Apache License 2.0: lmdb-rkv-sys</name>
    <url>https://github.com/mozilla/lmdb-rs.git</url>
  </license>
  <license>
    <name>Apache License 2.0: tinyvec_macros</name>
    <url>https://github.com/Soveu/tinyvec_macros</url>
  </license>
  <license>
    <name>Apache License 2.0: winapi-x86_64-pc-windows-gnu</name>
    <url>https://github.com/retep998/winapi-rs</url>
  </license>
  <license>
    <name>Apache License 2.0: log</name>
    <url>https://github.com/rust-lang/log</url>
  </license>
  <license>
    <name>Apache License 2.0: uuid</name>
    <url>https://github.com/uuid-rs/uuid</url>
  </license>
  <license>
    <name>Apache License 2.0: miniz_oxide</name>
    <url>https://github.com/Frommi/miniz_oxide/tree/master/miniz_oxide</url>
  </license>
  <license>
    <name>Apache License 2.0: rkv</name>
    <url>https://github.com/mozilla/rkv</url>
  </license>
  <license>
    <name>Apache License 2.0: ryu</name>
    <url>https://github.com/dtolnay/ryu</url>
  </license>
  <license>
    <name>Apache License 2.0: winapi</name>
    <url>https://github.com/retep998/winapi-rs</url>
  </license>
  <license>
    <name>Apache License 2.0: clap</name>
    <url>https://github.com/clap-rs/clap</url>
  </license>
  <license>
    <name>Apache License 2.0: clap_derive</name>
    <url>https://github.com/clap-rs/clap/tree/master/clap_derive</url>
  </license>
  <license>
    <name>Apache License 2.0: clap_lex</name>
    <url>https://github.com/clap-rs/clap/tree/master/clap_lex</url>
  </license>
  <license>
    <name>Apache License 2.0: os_str_bytes</name>
    <url>https://github.com/dylni/os_str_bytes</url>
  </license>
  <license>
    <name>Apache License 2.0: ryu</name>
    <url>https://github.com/dtolnay/ryu</url>
  </license>
  <license>
    <name>Apache License 2.0: crc32fast</name>
    <url>https://github.com/srijs/rust-crc32fast</url>
  </license>
  <license>
    <name>Apache License 2.0: humantime</name>
    <url>https://github.com/tailhook/humantime</url>
  </license>
  <license>
=======
  </license>  <license>
    <name>Apache License 2.0: minimal-lexical</name>
    <url>https://github.com/Alexhuszagh/minimal-lexical</url>
  </license>  <license>
>>>>>>> bdb98ec1
    <name>Apache License 2.0: getrandom</name>
    <url>https://github.com/rust-random/getrandom</url>
  </license>  <license>
    <name>Apache License 2.0: adler</name>
    <url>https://github.com/jonas-schievink/adler.git</url>
  </license>  <license>
    <name>Apache License 2.0: cargo-platform</name>
    <url>https://github.com/rust-lang/cargo</url>
  </license>  <license>
    <name>Apache License 2.0: proc-macro-error</name>
    <url>https://gitlab.com/CreepySkeleton/proc-macro-error</url>
  </license>  <license>
    <name>Apache License 2.0: fs-err</name>
    <url>https://github.com/andrewhickman/fs-err</url>
  </license>  <license>
    <name>Apache License 2.0: log</name>
    <url>https://github.com/rust-lang/log</url>
  </license>  <license>
    <name>Apache License 2.0: uuid</name>
    <url>https://github.com/uuid-rs/uuid</url>
  </license>  <license>
    <name>Apache License 2.0: winapi</name>
    <url>https://github.com/retep998/winapi-rs</url>
  </license>  <license>
    <name>Apache License 2.0: android_log-sys</name>
    <url>https://github.com/nercury/android_log-sys-rs</url>
  </license>  <license>
    <name>Apache License 2.0: android_logger</name>
    <url>https://github.com/Nercury/android_logger-rs</url>
  </license>  <license>
    <name>Apache License 2.0: askama_shared</name>
    <url>https://github.com/djc/askama</url>
  </license>  <license>
    <name>Apache License 2.0: chrono</name>
    <url>https://github.com/chronotope/chrono</url>
  </license>  <license>
    <name>Apache License 2.0: lmdb-rkv-sys</name>
    <url>https://github.com/mozilla/lmdb-rs.git</url>
  </license>  <license>
    <name>Apache License 2.0: tinyvec_macros</name>
    <url>https://github.com/Soveu/tinyvec_macros</url>
  </license>  <license>
    <name>Apache License 2.0: winapi-x86_64-pc-windows-gnu</name>
    <url>https://github.com/retep998/winapi-rs</url>
  </license>  <license>
    <name>Apache License 2.0: unicode-normalization</name>
    <url>https://github.com/unicode-rs/unicode-normalization</url>
  </license>  <license>
    <name>Apache License 2.0: unicode-xid</name>
    <url>https://github.com/unicode-rs/unicode-xid</url>
  </license>  <license>
    <name>BSD 2-Clause "Simplified" License: arrayref</name>
    <url>https://github.com/droundy/arrayref</url>
  </license>  <license>
    <name>MIT License: matches</name>
    <url>https://github.com/SimonSapin/rust-std-candidates</url>
  </license>  <license>
    <name>MIT License: nom</name>
    <url>https://github.com/Geal/nom</url>
  </license>  <license>
    <name>MIT License: nom</name>
    <url>https://github.com/Geal/nom</url>
  </license>  <license>
    <name>MIT License: ordered-float</name>
    <url>https://github.com/reem/rust-ordered-float</url>
  </license>  <license>
    <name>MIT License: atty</name>
    <url>https://github.com/softprops/atty</url>
  </license>  <license>
    <name>MIT License: bytes</name>
    <url>https://github.com/tokio-rs/bytes</url>
  </license>  <license>
    <name>MIT License: weedle2</name>
    <url>https://github.com/mozilla/uniffi-rs</url>
  </license>  <license>
    <name>MIT License: textwrap</name>
    <url>https://github.com/mgeisler/textwrap</url>
  </license>  <license>
    <name>MIT License: tap</name>
    <url>https://github.com/myrrlyn/tap</url>
  </license>  <license>
    <name>MIT License: dashmap</name>
    <url>https://github.com/xacrimon/dashmap</url>
  </license>  <license>
    <name>MIT License: oslog</name>
    <url>https://github.com/steven-joruk/oslog</url>
  </license>  <license>
    <name>MIT License: bitvec</name>
    <url>https://github.com/myrrlyn/bitvec</url>
  </license>  <license>
    <name>MIT License: funty</name>
    <url>https://github.com/myrrlyn/funty</url>
  </license>  <license>
    <name>MIT License: radium</name>
    <url>https://github.com/mystor/radium</url>
  </license>  <license>
    <name>MIT License: wyz</name>
    <url>https://github.com/myrrlyn/wyz</url>
  </license>  <license>
    <name>MIT License: cargo_metadata</name>
    <url>https://github.com/oli-obk/cargo_metadata</url>
  </license>  <license>
    <name>MIT License: byteorder</name>
    <url>https://github.com/BurntSushi/byteorder</url>
  </license>  <license>
    <name>MIT License: memchr</name>
    <url>https://github.com/BurntSushi/rust-memchr</url>
  </license>  <license>
    <name>MIT License: termcolor</name>
    <url>https://github.com/BurntSushi/termcolor</url>
  </license>  <license>
    <name>MIT License: mime_guess</name>
    <url>https://github.com/abonander/mime_guess</url>
  </license>  <license>
    <name>MIT License: strsim</name>
    <url>https://github.com/dguo/strsim-rs</url>
  </license>  <license>
    <name>MIT License: winapi-util</name>
    <url>https://github.com/BurntSushi/winapi-util</url>
  </license>  <license>
    <name>MIT License: whatsys</name>
    <url>https://github.com/badboy/whatsys</url>
  </license>  <license>
    <name>MIT License: bincode</name>
    <url>https://github.com/servo/bincode</url>
  </license>  <license>
    <name>MIT License: byteorder</name>
    <url>https://github.com/BurntSushi/byteorder</url>
  </license>  <license>
    <name>MIT License: memchr</name>
    <url>https://github.com/BurntSushi/rust-memchr</url>
  </license>  <license>
    <name>MIT License: termcolor</name>
    <url>https://github.com/BurntSushi/termcolor</url>
  </license>  <license>
    <name>MIT License: winapi-util</name>
    <url>https://github.com/BurntSushi/winapi-util</url>
  </license>  <license>
    <name>Mozilla Public License 2.0: embedded-uniffi-bindgen</name>
    <url>https://crates.io/crates/embedded-uniffi-bindgen</url>
  </license>  <license>
    <name>Mozilla Public License 2.0: glean-bundle</name>
    <url>https://github.com/mozilla/glean</url>
  </license>  <license>
    <name>Mozilla Public License 2.0: glean-bundle-android</name>
    <url>https://github.com/mozilla/glean</url>
  </license>  <license>
    <name>Mozilla Public License 2.0: uniffi</name>
    <url>https://github.com/mozilla/uniffi-rs</url>
  </license>  <license>
    <name>Mozilla Public License 2.0: uniffi_bindgen</name>
    <url>https://github.com/mozilla/uniffi-rs</url>
  </license>  <license>
    <name>Mozilla Public License 2.0: uniffi_build</name>
    <url>https://github.com/mozilla/uniffi-rs</url>
  </license>  <license>
    <name>Mozilla Public License 2.0: uniffi_macros</name>
    <url>https://github.com/mozilla/uniffi-rs</url>
  </license>  <license>
    <name>Mozilla Public License 2.0: glean</name>
    <url>https://github.com/mozilla/glean</url>
  </license>  <license>
    <name>Mozilla Public License 2.0: glean-core</name>
    <url>https://github.com/mozilla/glean</url>
  </license>  <license>
    <name>Mozilla Public License 2.0: zeitstempel</name>
    <url>https://github.com/badboy/zeitstempel</url>
<<<<<<< HEAD
  </license>
  <license>
    <name>Mozilla Public License 2.0: glean-bundle</name>
    <url>https://github.com/mozilla/glean</url>
  </license>
</licenses>
=======
  </license></licenses>
>>>>>>> bdb98ec1
<|MERGE_RESOLUTION|>--- conflicted
+++ resolved
@@ -183,139 +183,54 @@
   </license>  <license>
     <name>Apache License 2.0: url</name>
     <url>https://github.com/servo/rust-url</url>
-<<<<<<< HEAD
-  </license>
-  <license>
-    <name>Apache License 2.0: askama</name>
-    <url>https://github.com/djc/askama</url>
-  </license>
-  <license>
-    <name>Apache License 2.0: askama_derive</name>
-    <url>https://github.com/djc/askama</url>
-  </license>
-  <license>
-    <name>Apache License 2.0: askama_escape</name>
-    <url>https://github.com/djc/askama</url>
-  </license>
-  <license>
+  </license>  <license>
+    <name>Apache License 2.0: minimal-lexical</name>
+    <url>https://github.com/Alexhuszagh/minimal-lexical</url>
+  </license>  <license>
+    <name>Apache License 2.0: getrandom</name>
+    <url>https://github.com/rust-random/getrandom</url>
+  </license>  <license>
+    <name>Apache License 2.0: adler</name>
+    <url>https://github.com/jonas-schievink/adler.git</url>
+  </license>  <license>
+    <name>Apache License 2.0: cargo-platform</name>
+    <url>https://github.com/rust-lang/cargo</url>
+  </license>  <license>
+    <name>Apache License 2.0: proc-macro-error</name>
+    <url>https://gitlab.com/CreepySkeleton/proc-macro-error</url>
+  </license>  <license>
+    <name>Apache License 2.0: fs-err</name>
+    <url>https://github.com/andrewhickman/fs-err</url>
+  </license>  <license>
+    <name>Apache License 2.0: log</name>
+    <url>https://github.com/rust-lang/log</url>
+  </license>  <license>
+    <name>Apache License 2.0: uuid</name>
+    <url>https://github.com/uuid-rs/uuid</url>
+  </license>  <license>
+    <name>Apache License 2.0: winapi</name>
+    <url>https://github.com/retep998/winapi-rs</url>
+  </license>  <license>
+    <name>Apache License 2.0: android_log-sys</name>
+    <url>https://github.com/nercury/android_log-sys-rs</url>
+  </license>  <license>
+    <name>Apache License 2.0: android_logger</name>
+    <url>https://github.com/Nercury/android_logger-rs</url>
+  </license>  <license>
     <name>Apache License 2.0: askama_shared</name>
     <url>https://github.com/djc/askama</url>
-  </license>
-  <license>
+  </license>  <license>
+    <name>Apache License 2.0: chrono</name>
+    <url>https://github.com/chronotope/chrono</url>
+  </license>  <license>
     <name>Apache License 2.0: lmdb-rkv-sys</name>
     <url>https://github.com/mozilla/lmdb-rs.git</url>
-  </license>
-  <license>
+  </license>  <license>
     <name>Apache License 2.0: tinyvec_macros</name>
     <url>https://github.com/Soveu/tinyvec_macros</url>
-  </license>
-  <license>
+  </license>  <license>
     <name>Apache License 2.0: winapi-x86_64-pc-windows-gnu</name>
     <url>https://github.com/retep998/winapi-rs</url>
-  </license>
-  <license>
-    <name>Apache License 2.0: log</name>
-    <url>https://github.com/rust-lang/log</url>
-  </license>
-  <license>
-    <name>Apache License 2.0: uuid</name>
-    <url>https://github.com/uuid-rs/uuid</url>
-  </license>
-  <license>
-    <name>Apache License 2.0: miniz_oxide</name>
-    <url>https://github.com/Frommi/miniz_oxide/tree/master/miniz_oxide</url>
-  </license>
-  <license>
-    <name>Apache License 2.0: rkv</name>
-    <url>https://github.com/mozilla/rkv</url>
-  </license>
-  <license>
-    <name>Apache License 2.0: ryu</name>
-    <url>https://github.com/dtolnay/ryu</url>
-  </license>
-  <license>
-    <name>Apache License 2.0: winapi</name>
-    <url>https://github.com/retep998/winapi-rs</url>
-  </license>
-  <license>
-    <name>Apache License 2.0: clap</name>
-    <url>https://github.com/clap-rs/clap</url>
-  </license>
-  <license>
-    <name>Apache License 2.0: clap_derive</name>
-    <url>https://github.com/clap-rs/clap/tree/master/clap_derive</url>
-  </license>
-  <license>
-    <name>Apache License 2.0: clap_lex</name>
-    <url>https://github.com/clap-rs/clap/tree/master/clap_lex</url>
-  </license>
-  <license>
-    <name>Apache License 2.0: os_str_bytes</name>
-    <url>https://github.com/dylni/os_str_bytes</url>
-  </license>
-  <license>
-    <name>Apache License 2.0: ryu</name>
-    <url>https://github.com/dtolnay/ryu</url>
-  </license>
-  <license>
-    <name>Apache License 2.0: crc32fast</name>
-    <url>https://github.com/srijs/rust-crc32fast</url>
-  </license>
-  <license>
-    <name>Apache License 2.0: humantime</name>
-    <url>https://github.com/tailhook/humantime</url>
-  </license>
-  <license>
-=======
-  </license>  <license>
-    <name>Apache License 2.0: minimal-lexical</name>
-    <url>https://github.com/Alexhuszagh/minimal-lexical</url>
-  </license>  <license>
->>>>>>> bdb98ec1
-    <name>Apache License 2.0: getrandom</name>
-    <url>https://github.com/rust-random/getrandom</url>
-  </license>  <license>
-    <name>Apache License 2.0: adler</name>
-    <url>https://github.com/jonas-schievink/adler.git</url>
-  </license>  <license>
-    <name>Apache License 2.0: cargo-platform</name>
-    <url>https://github.com/rust-lang/cargo</url>
-  </license>  <license>
-    <name>Apache License 2.0: proc-macro-error</name>
-    <url>https://gitlab.com/CreepySkeleton/proc-macro-error</url>
-  </license>  <license>
-    <name>Apache License 2.0: fs-err</name>
-    <url>https://github.com/andrewhickman/fs-err</url>
-  </license>  <license>
-    <name>Apache License 2.0: log</name>
-    <url>https://github.com/rust-lang/log</url>
-  </license>  <license>
-    <name>Apache License 2.0: uuid</name>
-    <url>https://github.com/uuid-rs/uuid</url>
-  </license>  <license>
-    <name>Apache License 2.0: winapi</name>
-    <url>https://github.com/retep998/winapi-rs</url>
-  </license>  <license>
-    <name>Apache License 2.0: android_log-sys</name>
-    <url>https://github.com/nercury/android_log-sys-rs</url>
-  </license>  <license>
-    <name>Apache License 2.0: android_logger</name>
-    <url>https://github.com/Nercury/android_logger-rs</url>
-  </license>  <license>
-    <name>Apache License 2.0: askama_shared</name>
-    <url>https://github.com/djc/askama</url>
-  </license>  <license>
-    <name>Apache License 2.0: chrono</name>
-    <url>https://github.com/chronotope/chrono</url>
-  </license>  <license>
-    <name>Apache License 2.0: lmdb-rkv-sys</name>
-    <url>https://github.com/mozilla/lmdb-rs.git</url>
-  </license>  <license>
-    <name>Apache License 2.0: tinyvec_macros</name>
-    <url>https://github.com/Soveu/tinyvec_macros</url>
-  </license>  <license>
-    <name>Apache License 2.0: winapi-x86_64-pc-windows-gnu</name>
-    <url>https://github.com/retep998/winapi-rs</url>
   </license>  <license>
     <name>Apache License 2.0: unicode-normalization</name>
     <url>https://github.com/unicode-rs/unicode-normalization</url>
@@ -439,13 +354,4 @@
   </license>  <license>
     <name>Mozilla Public License 2.0: zeitstempel</name>
     <url>https://github.com/badboy/zeitstempel</url>
-<<<<<<< HEAD
-  </license>
-  <license>
-    <name>Mozilla Public License 2.0: glean-bundle</name>
-    <url>https://github.com/mozilla/glean</url>
-  </license>
-</licenses>
-=======
   </license></licenses>
->>>>>>> bdb98ec1
