--- conflicted
+++ resolved
@@ -6,13 +6,8 @@
 import OHHTTPStubs
 import XCTest
 
-<<<<<<< HEAD
-=======
 private typealias GleanInternalMetrics = GleanMetrics.GleanInternalMetrics
 
-// swiftlint:disable type_body_length force_cast
-// REASON: Used in a test
->>>>>>> 0f6a294e
 class GleanTests: XCTestCase {
     var expectation: XCTestExpectation?
 
@@ -509,14 +504,11 @@
 
     func testPassingInExplicitBuildInfo() {
         Glean.shared.testDestroyGleanHandle()
-        Dispatchers.shared.setTaskQueueing(enabled: true)
 
         Glean.shared.initialize(uploadEnabled: true, buildInfo: stubBuildInfo("2020-11-06T11:30:50+0000"))
         XCTAssertEqual(
             "2020-11-06T11:30:50+00:00",
-            try! GleanInternalMetrics.buildDate.testGetValueAsString()
-        )
-    }
-}
-
-// swiftlint:enable type_body_length+            GleanInternalMetrics.buildDate.testGetValue()
+        )
+    }
+}