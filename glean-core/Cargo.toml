[package]
name = "glean-core"
<<<<<<< HEAD
version = "28.0.0"
=======
version = "29.0.0"
>>>>>>> 12edc095
authors = ["Jan-Erik Rediger <jrediger@mozilla.com>", "The Glean Team <glean-team@mozilla.com>"]
description = "A modern Telemetry library"
repository = "https://github.com/mozilla/glean"
readme = "README.md"
license = "MPL-2.0"
edition = "2018"
keywords = ["telemetry"]
include = [
  "README.md",
  "LICENSE",
  "src/**/*",
  "examples/**/*",
  "tests/**/*",
  "Cargo.toml"
]

[features]
upload = []

[badges]
circle-ci = { repository = "mozilla/glean", branch = "master" }
maintenance = { status = "actively-developed" }

[dependencies]
serde = { version = "1.0.104", features = ["derive"] }
serde_json = "1.0.44"
rkv = "0.10.3"
bincode = "1.2.1"
log = "0.4.8"
uuid = { version = "0.8.1", features = ["v4"] }
ffi-support = "0.4.0"
regex = { version = "1.3.3", default-features = false, features = ["std"] }
chrono = { version = "0.4.10", features = ["serde"] }
once_cell = "1.2.0"

[dev-dependencies]
env_logger = { version = "0.7.1", default-features = false, features = ["termcolor", "atty", "humantime"] }
tempfile = "3.1.0"
iso8601 = "0.4"
ctor = "0.1.12"<|MERGE_RESOLUTION|>--- conflicted
+++ resolved
@@ -1,10 +1,6 @@
 [package]
 name = "glean-core"
-<<<<<<< HEAD
-version = "28.0.0"
-=======
 version = "29.0.0"
->>>>>>> 12edc095
 authors = ["Jan-Erik Rediger <jrediger@mozilla.com>", "The Glean Team <glean-team@mozilla.com>"]
 description = "A modern Telemetry library"
 repository = "https://github.com/mozilla/glean"
